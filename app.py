--- conflicted
+++ resolved
@@ -366,16 +366,12 @@
         """
     )
 
-
-<<<<<<< HEAD
     meal = extract_meal_query(user_text)
     if meal:
         reply = restaurants_open_for(meal)
         if reply:
             return reply
 
-=======
->>>>>>> 5c4857f9
     # 1) Always pull from cache / fuzzy logic
     scraped_data = query_json_llm(user_text, CACHED_DATA)
 
@@ -520,11 +516,7 @@
             logger.error(f"Error cleaning up temporary files: {str(e)}")
 
 def transcribe_audio(audio_bytes: bytes, content_type: str) -> str:
-<<<<<<< HEAD
     """Transcribe audio bytes to text using Qwen's transcription API."""
-=======
-    """Transcribe audio bytes to text using Qwen2-Audio-Instruct."""
->>>>>>> 5c4857f9
     logger.info(
         "Starting audio transcription. Content type: %s, Audio size: %d bytes",
         content_type,
@@ -552,7 +544,6 @@
             logger.exception(f"Failed to ffmpeg‐transcode OGG→MP3: {str(e)}")
             return ""
 
-<<<<<<< HEAD
     url = f"{BASE_URL}/audio/transcriptions"
     headers = {"Authorization": f"Bearer {QWEN_API_KEY}"}
     files = {"file": ("voice.mp3", audio_bytes, "audio/mpeg")}
@@ -572,34 +563,6 @@
 
         resp_json = resp.json()
         transcript = resp_json.get("text", "")
-=======
-    transcribe_prompt = (
-        "You are Qwen2-Audio-Instruct. "
-        "Your only job is to transcribe the incoming audio to text without extra commentary."
-    )
-
-    payload = {
-        "model": "qwen2-audio-instruct",
-        "messages": [
-            {"role": "system", "content": transcribe_prompt},
-            {
-                "role": "user",
-                "content": [
-                    {
-                        "type": "input_audio",
-                        "audio": {
-                            "data": base64.b64encode(audio_bytes).decode("utf-8"),
-                            "format": "mp3",
-                        },
-                    }
-                ],
-            },
-        ],
-    }
-
-    try:
-        transcript = call_qwen_api(payload)
->>>>>>> 5c4857f9
         logger.info("Transcription result: %s", transcript)
         return transcript
     except Exception as e:
