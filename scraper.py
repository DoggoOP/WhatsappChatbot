import os
import json
import time
import logging
import requests
from datetime import datetime
from dotenv import load_dotenv

from serpapi import GoogleSearch
from selenium import webdriver
from selenium.webdriver.chrome.options import Options
from selenium.webdriver.common.by import By
from selenium.webdriver.support.ui import WebDriverWait
from selenium.webdriver.support import expected_conditions as EC
from selenium.common.exceptions import (
    TimeoutException,
    NoSuchElementException,
    StaleElementReferenceException)
from bs4 import BeautifulSoup
import json, re, html
from apscheduler.schedulers.blocking import BlockingScheduler

load_dotenv()

logging.basicConfig(level=logging.INFO, format='%(asctime)s - %(levelname)s - %(message)s')
logger = logging.getLogger(__name__)

RX_NEXT = re.compile(r'<script[^>]+id="__NEXT_DATA__"[^>]*>(.*?)</script>', re.S)

def next_blob(url, headers):
    """Return the parsed JSON sitting in <script id="__NEXT_DATA__"> on *url*."""
    r = requests.get(url, headers=headers, timeout=15)
    r.raise_for_status()
    m = RX_NEXT.search(r.text)
    if not m:
        return {}
    return json.loads(html.unescape(m.group(1)))

def _extract_next_data(html_text: str) -> dict | None:
    """
    Grab the JSON sitting in <script id="__NEXT_DATA__"> … </script>
    and return it as a Python dict.
    """
    m = re.search(
        r'<script[^>]+id="__NEXT_DATA__"[^>]*>(.*?)</script>',
        html_text,
        flags=re.S,
    )
    if not m:
        return None
    try:
        return json.loads(html.unescape(m.group(1).strip()))
    except json.JSONDecodeError:
        return None


def gql(query: str, variables: dict | None = None, headers: dict | None = None):
    """Helper to POST a GraphQL query and return JSON."""
    payload = {"query": query}
    if variables:
        payload["variables"] = variables
    h = {"Content-Type": "application/json"}
    if headers:
        h.update(headers)
    r = requests.post("https://www.d2place.com/graphql", headers=h, json=payload, timeout=15)
    r.raise_for_status()
    data = r.json()
    if "errors" in data:
        raise RuntimeError(data["errors"])
    return data.get("data", {})


class D2PlaceScraper:
    def __init__(self):
        self.base_url = "https://www.d2place.com"
        self.data = {
            "home_happenings": [],
            "dining": [],
            "shopping": [],
            "events": [],
            "play": [],
            "mall_info": {
                "about": "",
                "location": "",
                "parking": "",
                "leasing": "",
            }
        }
        
        self.headers = {                      #  <<<  ADD THIS
            "User-Agent": (
                "Mozilla/5.0 (Macintosh; Intel Mac OS X 10_15_7) "
                "AppleWebKit/537.36 (KHTML, like Gecko) "
                "Chrome/125.0.0.0 Safari/537.36"
            )
        }
        
        self.serpapi_key = os.environ.get("SERP_API_KEY")
        self.setup_driver()
        
        

    def _harvest_detail(self, url: str) -> dict:
        """
        Pull phone, hours, website, FB, IG from a store / restaurant page.
        Tries Next.js JSON first; falls back to BeautifulSoup if needed.
        """
        blank = {
            "phone": "",
            "opening_hours": "",
            "facebook": "",
            "instagram": "",
            "website": "",
        }
        
        def _find(blob, wanted):
            """recursive search for first string value whose key is in *wanted*."""
            if isinstance(blob, dict):
                for k, v in blob.items():
                    if k in wanted and isinstance(v, str) and v.strip():
                        return v.strip()
                    found = _find(v, wanted)
                    if found:
                        return found
            elif isinstance(blob, list):
                for item in blob:
                    found = _find(item, wanted)
                    if found:
                        return found
            return ""

        # 1) pull the page
        try:
            resp = requests.get(url, headers=self.headers, timeout=15)
            resp.raise_for_status()
        except Exception:
            return blank

        # 2) try the Next.js blob
        blob = _extract_next_data(resp.text)
        if blob:
            try:
                meta = blob["props"]["pageProps"].get("meta", {})
                extracted = {
                    "phone":         meta.get("tel",          "").strip(),
                    "opening_hours": meta.get("openingHours", "").strip(),
                    "facebook":      meta.get("facebook",     "").strip(),
                    "instagram":     meta.get("instagram",    "").strip(),
                    "website":       meta.get("website",      "").strip(),
                }
                # only return if *any* real data was found
                if any(extracted.values()):
                    return extracted
            except (KeyError, TypeError):
                pass
            
         # ... after resp.text has been loaded into *blob* ...
        if blob:
            blank.update({
                "phone":         _find(blob, {"tel", "telephone", "phone"}),
                "opening_hours": _find(blob, {"openingHours", "opening_hours"}),
                "facebook":      _find(blob, {"facebook", "facebookUrl", "fb"}),
                "instagram":     _find(blob, {"instagram", "instagramUrl", "ig"}),
                "website":       _find(blob, {"website", "site"}),
            })
            # if we found at least one piece of data we can already return
            if any(blank.values()):
                return blank


        try:
            resp = requests.get(url, headers=self.headers, timeout=15)
            resp.raise_for_status()
        except Exception:
            return blank

        # 2) fallback – parse the HTML
        soup = BeautifulSoup(resp.text, "html.parser")

        txt = soup.get_text(" ", strip=True)

        m_phone = re.search(r"\+?852[-\s]?\d{4}[-\s]?\d{4}", txt)
        if m_phone:
            blank["phone"] = m_phone.group(0)

        m_hours = re.search(
            #  ↓ new, accepts “Mon – Sun 11:00-22:00”, “星期一至日 11:00-22:00” …
            r"(Mon|Monday|星期[一二三四五六日]).{0,30}?(\d{1,2}:\d{2}).{0,5}?[-–~至to]{1,3}.{0,5}?(\d{1,2}:\d{2})",
            txt, re.I)
        if m_hours:
            blank["opening_hours"] = m_hours.group(0)

        # sometimes the site stores the socials in data-attributes
        for attr in ("data-facebook", "data-fb", "data-instagram", "data-ig"):
            if attr in soup.attrs:
                if "facebook" in attr:
                    blank["facebook"] = soup[attr]
                else:
                    blank["instagram"] = soup[attr]

        for a in soup.select("a[href]"):
            href = a["href"]
            if "facebook.com" in href and not blank["facebook"]:
                blank["facebook"] = href
            elif "instagram.com" in href and not blank["instagram"]:
                blank["instagram"] = href
            elif href.startswith("http") and not blank["website"]:
                blank["website"] = href

        return blank


    def setup_driver(self):
        chrome_options = Options()
        chrome_options.add_argument("--headless")
        chrome_options.add_argument("--no-sandbox")
        chrome_options.add_argument("--disable-dev-shm-usage")
        chrome_options.add_argument("--disable-gpu")
        chrome_options.add_argument("--window-size=1920,1080")
        chrome_options.add_argument(
            "user-agent=Mozilla/5.0 (Windows NT 10.0; Win64; x64) "
            "AppleWebKit/537.36 (KHTML, like Gecko) Chrome/120.0.0.0 Safari/537.36"
        )
        chrome_options.add_argument("--disable-blink-features=AutomationControlled")
        chrome_options.add_experimental_option("excludeSwitches", ["enable-automation"])
        chrome_options.add_experimental_option("useAutomationExtension", False)

        try:
            self.driver = webdriver.Chrome(options=chrome_options)
            self.driver.execute_cdp_cmd(
                "Page.addScriptToEvaluateOnNewDocument",
                {
                    "source": """
                        Object.defineProperty(navigator, 'webdriver', {
                            get: () => undefined
                        });
                    """
                },
            )
            logger.info("WebDriver initialized successfully")
        except Exception as e:
            logger.error(f"Failed to initialize WebDriver: {e}")
            raise

    def wait_for_element(self, selector, timeout=20, by=By.CSS_SELECTOR):
        """Wait for an element to be present and visible."""
        try:
            # First wait for presence
            element = WebDriverWait(self.driver, timeout).until(
                EC.presence_of_element_located((by, selector))
            )
            # Then wait for visibility
            WebDriverWait(self.driver, timeout).until(
                EC.visibility_of_element_located((by, selector))
            )
            return element
        except TimeoutException:
            logger.warning(f"Timeout waiting for element: {selector}")
            return None
        
    def extract_next_data(html_text: str) -> dict | None:
        """
        Pull the JSON sitting inside <script id="__NEXT_DATA__">…</script>
        and turn it into a Python dict.
        """
        m = re.search(
            r'<script[^>]+id="__NEXT_DATA__"[^>]*>(.*?)</script>',
            html_text,
            flags=re.S,
        )
        if not m:
            return None
        raw = html.unescape(m.group(1).strip())
        try:
            return json.loads(raw)
        except json.JSONDecodeError:
            return None
        
    

    def load_page(self, url, wait_selector=None, wait_time=20):
        """Load a page and wait for content to be ready."""
        try:
            logger.info(f"Loading page: {url}")
            self.driver.get(url)
            time.sleep(2)  # Initial wait for page load

            # Scroll in increments to trigger lazy loading
            last_height = self.driver.execute_script("return document.body.scrollHeight")
            scroll_attempts = 0
            max_scroll_attempts = 5  # Limit scroll attempts to prevent infinite loops
            
            while scroll_attempts < max_scroll_attempts:
                self.driver.execute_script("window.scrollTo(0, document.body.scrollHeight);")
                time.sleep(2)
                new_height = self.driver.execute_script("return document.body.scrollHeight")
                if new_height == last_height:
                    break
                last_height = new_height
                scroll_attempts += 1

            if wait_selector:
                # Try multiple times with increasing timeouts
                for timeout in [10, 20, 30]:
                    element = self.wait_for_element(wait_selector, timeout)
                    if element:
                        return self.driver.page_source
                    logger.warning(f"Retrying with longer timeout ({timeout}s) for selector: {wait_selector}")
            
            return self.driver.page_source
        except Exception as e:
            logger.error(f"Error loading {url}: {e}")
            return None

    def debug_save(self, filename, html):
        """Helper to save debug HTML if needed."""
        try:
            with open(filename, "w", encoding="utf-8") as f:
                f.write(html)
            logger.info(f"Saved debug HTML to {filename}")
        except Exception as e:
            logger.error(f"Error saving debug file {filename}: {e}")

    # ================== MALL INFO (Direct Page Loads) ==================
    def scrape_about_us(self):
        url = f"{self.base_url}/about-us"
        html = self.load_page(url)
        if not html:
            return
        soup = BeautifulSoup(html, "html.parser")
        container = soup.select_one(".section-content") or soup.select_one("#__next")
        if container:
            text = container.get_text(separator="\n", strip=True)
            self.data["mall_info"]["about"] = text
            logger.info("Scraped About Us info")

    def scrape_location(self):
        url = f"{self.base_url}/location"
        html = self.load_page(url)
        if not html:
            return
        soup = BeautifulSoup(html, "html.parser")
        container = soup.select_one("#__next main") or soup.select_one("#__next")
        if container:
            text = container.get_text(separator="\n", strip=True)
            self.data["mall_info"]["location"] = text
            logger.info("Scraped location info")

    def scrape_parking(self):
        url = f"{self.base_url}/parking"
        html = self.load_page(url)
        if not html:
            return
        soup = BeautifulSoup(html, "html.parser")
        page_title = soup.title.get_text(strip=True) if soup.title else ""
        text = soup.get_text(separator="\n", strip=True)
        self.data["mall_info"]["parking"] = f"{page_title}\n{text}"
        logger.info("Scraped parking info")

    def scrape_leasing(self):
        url = f"{self.base_url}/leasing-and-renting"
        html = self.load_page(url)
        if not html:
            return
        soup = BeautifulSoup(html, "html.parser")
        text = soup.get_text(separator="\n", strip=True)
        self.data["mall_info"]["leasing"] = text
        logger.info("Scraped leasing/renting info")

    # ================== HOME HAPPENINGS (Homepage) ==================
    def scrape_home_happenings(self):
        url = self.base_url
        html = self.load_page(url, wait_selector="div.Home_eventListContainer__e1Gdt")
        if not html:
            return
        soup = BeautifulSoup(html, "html.parser")
        container = soup.select_one("div.Home_eventListContainer__e1Gdt")
        if not container:
            logger.warning("No 'Home_eventListContainer__e1Gdt' found on homepage")
            return
        items = container.select("div.flex.flex-col.h-full.cursor-pointer")
        for it in items:
            try:
                title_elem = it.select_one("p.common_eventTitle__DFL3G")
                detail_spans = it.select("div.common_eventDetail__407n6 span")
                title = title_elem.get_text(strip=True) if title_elem else "Unknown"
                date = detail_spans[0].get_text(strip=True) if len(detail_spans) > 0 else ""
                venue = detail_spans[1].get_text(strip=True) if len(detail_spans) > 1 else ""
                event_data = {
                    "title": title,
                    "date": date,
                    "venue": venue,
                }
                self.data["home_happenings"].append(event_data)
            except Exception as e:
                logger.error(f"Error scraping a home happening item: {e}")
        logger.info("Found %d home happenings", len(self.data["home_happenings"]))
        
    def _card_to_item(self, card) -> dict:
        """
        Return {"name", "location", "detail_url"} for one shop card.
        Works even if the anchor or the onclick handler sits on a
        descendant element instead of `card` itself.
        """
        name = card.find_element(
            By.CSS_SELECTOR, "p[class*='shopName']"
        ).text.strip()
        location = card.find_element(
            By.CSS_SELECTOR, "p[class*='shopLocation']"
        ).text.strip()

        # ── 1) Any <a href> underneath the card that points to /shops/… ──
        detail_path = None
        try:
            a = card.find_element(
                By.XPATH,
                ".//a[contains(@href, '/shops/')]"
            )
            detail_path = a.get_attribute("href")
        except NoSuchElementException:
            pass

        # ── 2) Fallback: scan all onclick/onClick on card & children ──
        if not detail_path:
            for el in ([card] + card.find_elements(By.CSS_SELECTOR, "*[onclick], *[onClick]")):
                onclick = el.get_attribute("onclick") or el.get_attribute("onClick") or ""
                m = re.search(r"/shops/[^'\"\)]+", onclick)
                if m:
                    detail_path = m.group(0)
                    break

        # ── 3) Final fallback: take the very first <a> in the card ──
        if not detail_path:
            try:
                first_a = card.find_element(By.TAG_NAME, "a")
                detail_path = first_a.get_attribute("href")
            except NoSuchElementException:
                detail_path = None

        #── 4) Normalize to full URL ──
        detail_url = ""
        if detail_path:
            detail_url = detail_path
            if detail_url.startswith("/"):
                detail_url = f"{self.base_url}{detail_url}"

        print(f"[CARD] {name!r} → detail_url={detail_url}")

        return {"name": name, "location": location, "detail_url": detail_url}

    # ================== DINING (Example) ==================
    def extract_card_details(self, card_element, mode="auto"):
        """Extract detailed information from a card element. Mode: 'auto', 'modal', or 'page'."""
        details = {}
        try:
            # Get basic info
            name = card_element.find_element(By.CSS_SELECTOR, "p.shop_shopName___oote").text.strip()
            location = card_element.find_element(By.CSS_SELECTOR, "p.shop_shopLocationContainer__JwLEp span").text.strip()
            detail_url = None
            try:
                link = card_element.find_element(By.TAG_NAME, "a")
                detail_url = link.get_attribute("href")
            except NoSuchElementException:
                pass

            # Decide extraction mode
            if mode == "auto":
                if detail_url:
                    mode = "page"
                else:
                    mode = "modal"

            if mode == "page" and detail_url:
                # Save current URL to return after extraction
                main_url = self.driver.current_url
                try:
                    self.driver.get(detail_url)
                    time.sleep(2)
                    # Extract details from detail page
                    page_source = self.driver.page_source
                    soup = BeautifulSoup(page_source, "html.parser")
                    # Description
                    desc_elem = soup.select_one(".shopDescription__container, .shop_shopDescription__container")
                    if desc_elem:
                        details["description"] = desc_elem.get_text(strip=True)
                    # Opening hours
                    hours_elem = (
                        soup.select_one("div.shop_shopHours__text")
                        or soup.select_one("div[class*='shopHours']")
                        or soup.find(string=re.compile(r"(Mon|星期).*:\d{2}"))
                    )
                    if hours_elem:
                        details["opening_hours"] = hours_elem.get_text(strip=True)
                    # Phone number
                    phone_elem = soup.find("a", href=lambda h: h and h.startswith("tel:"))
                    if phone_elem:
                        details["phone"] = phone_elem.get_text(strip=True)
                    # Social links
                    for a in soup.find_all("a", href=True):
                        href = a["href"]
                    if "facebook.com" in href and not details["facebook"]:
                        details["facebook"] = href
                    elif "instagram.com" in href and not details["instagram"]:
                        details["instagram"] = href
                except Exception as e:
                    logger.error(f"Error extracting details from detail page for {name}: {e}")
                finally:
                    self.driver.get(main_url)
                    time.sleep(1)
            elif mode == "modal":
                try:
                    card_element.click()
                    time.sleep(2)
                    modal = self.wait_for_element("div.modal-content", timeout=10)
                    if modal:
                        # Description
                        try:
                            desc_elem = modal.find_element(By.CSS_SELECTOR, "div.shop_shopDescription__container")
                            if desc_elem:
                                details["description"] = desc_elem.text.strip()
                        except NoSuchElementException:
                            pass
                        # Social links
                        try:
                            social_links = modal.find_elements(By.CSS_SELECTOR, "a[href*='instagram.com'], a[href*='facebook.com']")
                            for link in social_links:
                                href = link.get_attribute("href")
                                if "instagram.com" in href:
                                    details["instagram"] = href
                                elif "facebook.com" in href:
                                    details["facebook"] = href
                        except NoSuchElementException:
                            pass
                        # Opening hours
                        try:
                            hours_text = None
                            hours_selectors = [
                                "div.shop_shopHours__container",
                                "div.shop_shopHours__text",
                                "div.shop_shopHours",
                                "div[class*='shopHours']",
                                "div[class*='opening-hours']"
                            ]
                            for selector in hours_selectors:
                                try:
                                    hours_elem = modal.find_element(By.CSS_SELECTOR, selector)
                                    if hours_elem and hours_elem.text.strip():
                                        hours_text = hours_elem.text.strip()
                                        break
                                except NoSuchElementException:
                                    continue
                            if not hours_text:
                                try:
                                    all_text = modal.text
                                    import re
                                    match = re.search(r'(Monday[^\n]+\d{2}:\d{2}[^\n]*)', all_text)
                                    if match:
                                        hours_text = match.group(1)
                                except Exception as e:
                                    logger.error(f"Regex fallback for opening hours failed: {e}")
                            if hours_text:
                                details["opening_hours"] = hours_text
                                logger.info(f"Found opening hours for {name}: {hours_text}")
                            else:
                                logger.warning(f"No opening hours found for {name} using any selector or pattern")
                        except Exception as e:
                            logger.error(f"Error extracting opening hours for {name}: {e}")
                        # Phone number
                        try:
                            phone = None
                            try:
                                tel_link = modal.find_element(By.CSS_SELECTOR, "a[href^='tel']")
                                phone = tel_link.text.strip()
                            except NoSuchElementException:
                                import re
                                all_text = modal.text
                                match = re.search(r'(\d{4} \d{4})', all_text)
                                if match:
                                    phone = match.group(1)
                            if phone:
                                details["phone"] = phone
                                logger.info(f"Found phone for {name}: {phone}")
                            else:
                                logger.warning(f"No phone found for {name}")
                        except Exception as e:
                            logger.error(f"Error extracting phone for {name}: {e}")
                        # Close modal
                        try:
                            close_btn = modal.find_element(By.CSS_SELECTOR, "button.close")
                            if close_btn:
                                close_btn.click()
                                time.sleep(1)
                        except NoSuchElementException:
                            pass
                except Exception as e:
                    logger.error(f"Error extracting details from modal for {name}: {e}")
            # Always return the basic info plus any additional details we found
            return {
                "name": name,
                "location": location,
                "detail_url": detail_url,
                **details
            }
        except Exception as e:
            logger.error(f"Error extracting card details: {e}")
            return None

    def scrape_dining(self):
        cats = gql("{findManyShopCategory(where:{categoryType:{equals:DINING}}){id}}")
        for c in cats.get("findManyShopCategory", []):
            shops = gql(
                """
                query($cid:Int!){
                    findManyShop(where:{shopCategoryId:{equals:$cid}}, take:1000){
                        nameEn nameTc addressEn addressTc phoneNumber
                        displayOpeningHoursEn displayOpeningHoursTc
                        facebookUrl instagramUrl websiteUrl passcode
                    }
                }
                """,
                {"cid": c["id"]},
                headers=self.headers,
            ).get("findManyShop", [])

            for shop in shops:
                item = {
                    "name": shop.get("nameEn") or shop.get("nameTc", ""),
                    "location": shop.get("addressEn") or shop.get("addressTc", ""),
                    "detail_url": f"{self.base_url}/shops/{shop['passcode']}",
                    "phone": shop.get("phoneNumber", ""),
                    "opening_hours": shop.get("displayOpeningHoursEn") or shop.get("displayOpeningHoursTc", ""),
                    "facebook": shop.get("facebookUrl", ""),
                    "instagram": shop.get("instagramUrl", ""),
                    "website": shop.get("websiteUrl", ""),
                }
                self.data["dining"].append(item)

        logger.info("Dining scraped via GraphQL → %d entries", len(self.data["dining"]))


    def scrape_shopping(self):
        cats = gql("{findManyShopCategory(where:{categoryType:{equals:SHOP}}){id}}")
        for c in cats.get("findManyShopCategory", []):
            shops = gql(
                """
                query($cid:Int!){
                    findManyShop(where:{shopCategoryId:{equals:$cid}}, take:1000){
                        nameEn nameTc addressEn addressTc phoneNumber
                        displayOpeningHoursEn displayOpeningHoursTc
                        facebookUrl instagramUrl websiteUrl passcode
                    }
                }
                """,
                {"cid": c["id"]},
                headers=self.headers,
            ).get("findManyShop", [])

            for shop in shops:
                item = {
                    "name": shop.get("nameEn") or shop.get("nameTc", ""),
                    "location": shop.get("addressEn") or shop.get("addressTc", ""),
                    "detail_url": f"{self.base_url}/shops/{shop['passcode']}",
                    "phone": shop.get("phoneNumber", ""),
                    "opening_hours": shop.get("displayOpeningHoursEn") or shop.get("displayOpeningHoursTc", ""),
                    "facebook": shop.get("facebookUrl", ""),
                    "instagram": shop.get("instagramUrl", ""),
                    "website": shop.get("websiteUrl", ""),
                }
                self.data["shopping"].append(item)

        logger.info("Shopping scraped via GraphQL → %d entries", len(self.data["shopping"]))

    def scrape_events(self):
        events = gql(
            """
            query($take:Int!){
                findManyEventPublic(take:$take){
                    nameEn nameTc venueEn venueTc alias
<<<<<<< HEAD
                    displayOpeningHoursEn displayOpeningHoursTc
=======
>>>>>>> 6ef589af
                    eventStartDate eventEndDate
                }
            }
            """,
            {"take": 1000},
            headers=self.headers,
        ).get("findManyEventPublic", [])

        for ev in events:
            try:
                start = datetime.fromisoformat(ev["eventStartDate"].replace("Z", "+00:00")).date()
                end = datetime.fromisoformat(ev["eventEndDate"].replace("Z", "+00:00")).date()
                date_str = f"{start} - {end}"
            except Exception:
                date_str = ""

            item = {
                "title": ev.get("nameEn") or ev.get("nameTc", ""),
                "date": date_str,
<<<<<<< HEAD
                "opening_hours": ev.get("displayOpeningHoursEn") or ev.get("displayOpeningHoursTc", ""),
=======
>>>>>>> 6ef589af
                "venue": ev.get("venueEn") or ev.get("venueTc", ""),
                "detail_url": f"{self.base_url}/events/{ev['alias']}",
            }
            self.data["events"].append(item)

        logger.info("Events scraped via GraphQL → %d entries", len(self.data["events"]))

    def scrape_play(self):
        cats = gql("{findManyShopCategory(where:{categoryType:{equals:PLAY}}){id}}")
        for c in cats.get("findManyShopCategory", []):
            shops = gql(
                """
                query($cid:Int!){
                    findManyShop(where:{shopCategoryId:{equals:$cid}}, take:1000){
                        nameEn nameTc addressEn addressTc phoneNumber
                        displayOpeningHoursEn displayOpeningHoursTc
                        facebookUrl instagramUrl websiteUrl passcode
                    }
                }
                """,
                {"cid": c["id"]},
                headers=self.headers,
            ).get("findManyShop", [])

            for shop in shops:
                item = {
                    "name": shop.get("nameEn") or shop.get("nameTc", ""),
                    "location": shop.get("addressEn") or shop.get("addressTc", ""),
                    "detail_url": f"{self.base_url}/shops/{shop['passcode']}",
                    "phone": shop.get("phoneNumber", ""),
                    "opening_hours": shop.get("displayOpeningHoursEn") or shop.get("displayOpeningHoursTc", ""),
                    "facebook": shop.get("facebookUrl", ""),
                    "instagram": shop.get("instagramUrl", ""),
                    "website": shop.get("websiteUrl", ""),
                }
                self.data["play"].append(item)

        logger.info("Play scraped via GraphQL → %d entries", len(self.data["play"]))

    # ================== Facebook Page ==================
    def scrape_facebook_page(self, shop, fb_url):
        logger.info(f"Attempting to load Facebook page for {shop['name']}: {fb_url}")
        try:
            r = requests.get(fb_url, timeout=10)
            if r.status_code == 200:
                fb_soup = BeautifulSoup(r.text, "html.parser")
                fb_title = fb_soup.title.get_text(strip=True) if fb_soup.title else ""
                shop["facebook_page_title"] = fb_title
                logger.info("Got FB page title for %s: %s", shop["name"], fb_title)
            else:
                logger.warning(f"FB request returned status {r.status_code}")
        except Exception as e:
            logger.warning(f"Failed to load FB page for {shop['name']}: {e}")

    # ================== SERP API: Detailed Google Maps ==================
    def serp_google_reviews(self, query):
        """
        Use the 'google_maps' engine from SerpAPI to retrieve more structured data
        like rating, total reviews, website, etc.
        """
        if not self.serpapi_key:
            return {"error": "No SERP API key in environment; skipping real search."}

        logger.info(f"Searching Google Maps for '{query}' with SerpAPI ...")
        params = {
            "engine": "google_maps",
            "q": query,
            "type": "search",
            "hl": "en",
            "google_domain": "google.com.hk",
            "gl": "hk",
            "api_key": self.serpapi_key,
        }
        try:
            search = GoogleSearch(params)
            results = search.get_dict()

            place_results = results.get("place_results") or results.get("local_results", [])
            if not place_results:
                return {"message": "(No place_results found)"}

            place = place_results[0]
            rating = place.get("rating")
            reviews_count = place.get("reviews")
            address = place.get("address", "")
            phone = place.get("phone", "")
            website = place.get("website", "")

            review_data = {
                "rating": rating,
                "reviews_count": reviews_count,
                "address": address,
                "phone": phone,
                "website": website,
                "serpapi_link": results.get("search_metadata", {}).get("google_maps_url", ""),
            }
            return review_data

        except Exception as e:
            logger.error(f"SERP API error: {e}")
            return {"error": str(e)}

    # ================== SERP API: Extra Normal Google Search ==================
    def serpapi_extra_google_info(self, query):
        """
        Use the 'google' engine to do a normal Google search for the restaurant,
        potentially finding star dishes, cuisine type, menu links, or
        other knowledge panel info.
        """
        if not self.serpapi_key:
            return {"message": "No SERP API key in environment; skipping extra google info"}

        logger.info(f"Doing normal Google search for '{query}' ...")
        params = {
            "engine": "google",
            "q": query,
            "gl": "hk",
            "google_domain": "google.com.hk",
            "api_key": self.serpapi_key,
        }
        try:
            search = GoogleSearch(params)
            results = search.get_dict()
        except Exception as e:
            logger.error(f"SERP API error (google engine): {e}")
            return {"error": str(e)}

        info_data = {}
        # Possibly parse knowledge panel if present
        knowledge_graph = results.get("knowledge_graph", {})
        if knowledge_graph:
            info_data["kg_title"] = knowledge_graph.get("title")
            info_data["kg_type"] = knowledge_graph.get("type")
            info_data["kg_description"] = knowledge_graph.get("description")
            info_data["kg_menu_link"] = knowledge_graph.get("menu")
            info_data["kg_website"] = knowledge_graph.get("website")
            # Some knowledge panels show "reviews" or "serves_dishes"
            info_data["kg_reviews"] = knowledge_graph.get("reviews")
            info_data["kg_cuisines"] = knowledge_graph.get("serves_cuisine")

        # Also check top organic results
        organic_results = results.get("organic_results", [])
        if organic_results:
            # e.g. store snippet from the first result
            info_data["top_snippet"] = organic_results[0].get("snippet", "")

        return info_data

    # ================== MAIN ==================
    def scrape_all(self):
        try:
            logger.info("Starting full scrape of D2 Place")
            
            # Scrape mall info
            self.scrape_about_us()
            self.scrape_location()
            self.scrape_parking()
            self.scrape_leasing()
            
            # Scrape dynamic content
            self.scrape_home_happenings()
            self.scrape_dining()
            self.scrape_shopping()
            self.scrape_events()
            self.scrape_play()
            
            # 7) Google Maps + Normal Google search for each dining shop
            for shop in self.data["dining"]:
                # A) Google Maps details
                logger.info(f"Fetching detailed Google reviews for '{shop['name']}' ...")
                shop["google_review_data"] = self.serp_google_reviews(shop["name"])

                # B) Extra normal Google info
                # e.g. "Thai-ger D2 Place HK menu" or just "Thai-ger D2 Place HK"
                normal_query = f"{shop['name']} D2 Place HK menu"
                logger.info(f"Fetching extra Google info for '{normal_query}' ...")
                shop["extra_google_info"] = self.serpapi_extra_google_info(normal_query)

            self.save_data()
            logger.info("Full scrape completed successfully")
        except Exception as e:
            logger.error(f"Error during full scrape: {e}")
            self.save_data()
        except KeyboardInterrupt:
            logger.warning("Interrupted by user → saving partial data…")
            self.save_data()
            raise
        finally:
            self.driver.quit()
            logger.info("WebDriver closed")

    def save_data(self):
        """Save scraped data to JSON file."""
        try:
            with open("d2place_data.json", "w", encoding="utf-8") as f:
                json.dump(self.data, f, ensure_ascii=False, indent=2)
            logger.info("Data saved to d2place_data.json")
            stats = {
                "happenings": len(self.data["home_happenings"]),
                "dining": len(self.data["dining"]),
                "shopping": len(self.data["shopping"]),
                "events": len(self.data["events"]),
                "play": len(self.data["play"]),
            }
            logger.info(f"Scraped data statistics: {stats}")
        except Exception as e:
            logger.error(f"Error saving data: {e}")


if __name__ == "__main__":
    logging.basicConfig(
        filename='scraper_schedule.log',
        level=logging.INFO,
        format='%(asctime)s %(levelname)s %(message)s'
    )
    logger = logging.getLogger(__name__)

    scraper = D2PlaceScraper()

    scheduler = BlockingScheduler(timezone="Asia/Hong_Kong")
    
    scraper.scrape_all()
    
    # run once a week: every Monday at 02:00
    scheduler.add_job(
        scraper.scrape_all,
        trigger='cron',
        day_of_week='mon',
        hour=2,
        minute=0,
        id='weekly_d2_scrape'
    )

    logger.info("Starting weekly scraper job (every Monday at 02:00 HK time)")
    try:
        scheduler.start()
    except (KeyboardInterrupt, SystemExit):
        logger.info("Shutting down scheduler")
        scheduler.shutdown()<|MERGE_RESOLUTION|>--- conflicted
+++ resolved
@@ -5,7 +5,6 @@
 import requests
 from datetime import datetime
 from dotenv import load_dotenv
-
 from serpapi import GoogleSearch
 from selenium import webdriver
 from selenium.webdriver.chrome.options import Options
@@ -676,10 +675,7 @@
             query($take:Int!){
                 findManyEventPublic(take:$take){
                     nameEn nameTc venueEn venueTc alias
-<<<<<<< HEAD
                     displayOpeningHoursEn displayOpeningHoursTc
-=======
->>>>>>> 6ef589af
                     eventStartDate eventEndDate
                 }
             }
@@ -699,10 +695,7 @@
             item = {
                 "title": ev.get("nameEn") or ev.get("nameTc", ""),
                 "date": date_str,
-<<<<<<< HEAD
                 "opening_hours": ev.get("displayOpeningHoursEn") or ev.get("displayOpeningHoursTc", ""),
-=======
->>>>>>> 6ef589af
                 "venue": ev.get("venueEn") or ev.get("venueTc", ""),
                 "detail_url": f"{self.base_url}/events/{ev['alias']}",
             }
