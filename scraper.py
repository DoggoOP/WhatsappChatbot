--- conflicted
+++ resolved
@@ -626,34 +626,6 @@
 
         for shop in shops:
             item = {
-<<<<<<< HEAD
-                "name": shop.get("name"),
-                "location": shop.get("location"),
-                "detail_url": f"{self.base_url}/shops/{shop['slug']}",
-                **{k: shop.get("meta", {}).get(k, "") for k in (
-                    "tel",
-                    "openingHours",
-                    "facebook",
-                    "instagram",
-                    "website",
-                )},
-            }
-
-            if not any(item[k] for k in ("openingHours", "facebook", "instagram", "website")):
-                sub = next_blob(item["detail_url"], self.headers)
-                meta = sub.get("props", {}).get("pageProps", {}).get("meta", {})
-                for k, v in meta.items():
-                    if v and not item.get(k):
-                        item[k] = v
-
-            item["opening_hours"] = item.pop("openingHours", "")
-            item["phone"] = item.pop("tel", "")
-            self.data["shopping"].append(item)
-
-        logger.info(
-            "Shopping scraped → %d entries (no clicks!)", len(self.data["shopping"])
-        )
-=======
                 "name":     shop.get("name"),
                 "location": shop.get("location"),
                 "detail_url": f"{self.base_url}/shops/{shop['slug']}",
@@ -672,7 +644,6 @@
             self.data["shopping"].append(item)
 
         logger.info("Shopping scraped → %d entries (no clicks!)", len(self.data["shopping"]))
->>>>>>> 12bc4b8a
 
     def scrape_events(self):
         url = f"{self.base_url}/events/ALL"
