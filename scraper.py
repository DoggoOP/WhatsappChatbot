import os
import json
import time
import logging
import requests
from dotenv import load_dotenv

from serpapi import GoogleSearch
from selenium import webdriver
from selenium.webdriver.chrome.options import Options
from selenium.webdriver.common.by import By
from selenium.webdriver.support.ui import WebDriverWait
from selenium.webdriver.support import expected_conditions as EC
from selenium.common.exceptions import (
    TimeoutException,
    NoSuchElementException,
    StaleElementReferenceException)
from bs4 import BeautifulSoup
import json, re, html
from apscheduler.schedulers.blocking import BlockingScheduler

load_dotenv()

logging.basicConfig(level=logging.INFO, format='%(asctime)s - %(levelname)s - %(message)s')
logger = logging.getLogger(__name__)

RX_NEXT = re.compile(r'<script[^>]+id="__NEXT_DATA__"[^>]*>(.*?)</script>', re.S)

def next_blob(url, headers):
    """Return the parsed JSON sitting in <script id="__NEXT_DATA__"> on *url*."""
    r = requests.get(url, headers=headers, timeout=15)
    r.raise_for_status()
    m = RX_NEXT.search(r.text)
    if not m:
        return {}
    return json.loads(html.unescape(m.group(1)))

def _extract_next_data(html_text: str) -> dict | None:
    """
    Grab the JSON sitting in <script id="__NEXT_DATA__"> … </script>
    and return it as a Python dict.
    """
    m = re.search(
        r'<script[^>]+id="__NEXT_DATA__"[^>]*>(.*?)</script>',
        html_text,
        flags=re.S,
    )
    if not m:
        return None
    try:
        return json.loads(html.unescape(m.group(1).strip()))
    except json.JSONDecodeError:
        return None


def gql(query: str, variables: dict | None = None, headers: dict | None = None):
    """Helper to POST a GraphQL query and return JSON."""
    payload = {"query": query}
    if variables:
        payload["variables"] = variables
    h = {"Content-Type": "application/json"}
    if headers:
        h.update(headers)
    r = requests.post("https://www.d2place.com/graphql", headers=h, json=payload, timeout=15)
    r.raise_for_status()
    data = r.json()
    if "errors" in data:
        raise RuntimeError(data["errors"])
    return data.get("data", {})


class D2PlaceScraper:
    def __init__(self):
        self.base_url = "https://www.d2place.com"
        self.data = {
            "home_happenings": [],
            "dining": [],
            "shopping": [],
            "events": [],
            "play": [],
            "mall_info": {
                "about": "",
                "location": "",
                "parking": "",
                "leasing": "",
            }
        }
        
        self.headers = {                      #  <<<  ADD THIS
            "User-Agent": (
                "Mozilla/5.0 (Macintosh; Intel Mac OS X 10_15_7) "
                "AppleWebKit/537.36 (KHTML, like Gecko) "
                "Chrome/125.0.0.0 Safari/537.36"
            )
        }
        
        self.serpapi_key = os.environ.get("SERP_API_KEY")
        self.setup_driver()
        
        

    def _harvest_detail(self, url: str) -> dict:
        """
        Pull phone, hours, website, FB, IG from a store / restaurant page.
        Tries Next.js JSON first; falls back to BeautifulSoup if needed.
        """
        blank = {
            "phone": "",
            "opening_hours": "",
            "facebook": "",
            "instagram": "",
            "website": "",
        }
        
        def _find(blob, wanted):
            """recursive search for first string value whose key is in *wanted*."""
            if isinstance(blob, dict):
                for k, v in blob.items():
                    if k in wanted and isinstance(v, str) and v.strip():
                        return v.strip()
                    found = _find(v, wanted)
                    if found:
                        return found
            elif isinstance(blob, list):
                for item in blob:
                    found = _find(item, wanted)
                    if found:
                        return found
            return ""

        # 1) pull the page
        try:
            resp = requests.get(url, headers=self.headers, timeout=15)
            resp.raise_for_status()
        except Exception:
            return blank

        # 2) try the Next.js blob
        blob = _extract_next_data(resp.text)
        if blob:
            try:
                meta = blob["props"]["pageProps"].get("meta", {})
                extracted = {
                    "phone":         meta.get("tel",          "").strip(),
                    "opening_hours": meta.get("openingHours", "").strip(),
                    "facebook":      meta.get("facebook",     "").strip(),
                    "instagram":     meta.get("instagram",    "").strip(),
                    "website":       meta.get("website",      "").strip(),
                }
                # only return if *any* real data was found
                if any(extracted.values()):
                    return extracted
            except (KeyError, TypeError):
                pass
            
         # ... after resp.text has been loaded into *blob* ...
        if blob:
            blank.update({
                "phone":         _find(blob, {"tel", "telephone", "phone"}),
                "opening_hours": _find(blob, {"openingHours", "opening_hours"}),
                "facebook":      _find(blob, {"facebook", "facebookUrl", "fb"}),
                "instagram":     _find(blob, {"instagram", "instagramUrl", "ig"}),
                "website":       _find(blob, {"website", "site"}),
            })
            # if we found at least one piece of data we can already return
            if any(blank.values()):
                return blank


        try:
            resp = requests.get(url, headers=self.headers, timeout=15)
            resp.raise_for_status()
        except Exception:
            return blank

        # 2) fallback – parse the HTML
        soup = BeautifulSoup(resp.text, "html.parser")

        txt = soup.get_text(" ", strip=True)

        m_phone = re.search(r"\+?852[-\s]?\d{4}[-\s]?\d{4}", txt)
        if m_phone:
            blank["phone"] = m_phone.group(0)

        m_hours = re.search(
            #  ↓ new, accepts “Mon – Sun 11:00-22:00”, “星期一至日 11:00-22:00” …
            r"(Mon|Monday|星期[一二三四五六日]).{0,30}?(\d{1,2}:\d{2}).{0,5}?[-–~至to]{1,3}.{0,5}?(\d{1,2}:\d{2})",
            txt, re.I)
        if m_hours:
            blank["opening_hours"] = m_hours.group(0)

        # sometimes the site stores the socials in data-attributes
        for attr in ("data-facebook", "data-fb", "data-instagram", "data-ig"):
            if attr in soup.attrs:
                if "facebook" in attr:
                    blank["facebook"] = soup[attr]
                else:
                    blank["instagram"] = soup[attr]

        for a in soup.select("a[href]"):
            href = a["href"]
            if "facebook.com" in href and not blank["facebook"]:
                blank["facebook"] = href
            elif "instagram.com" in href and not blank["instagram"]:
                blank["instagram"] = href
            elif href.startswith("http") and not blank["website"]:
                blank["website"] = href

        return blank


    def setup_driver(self):
        chrome_options = Options()
        chrome_options.add_argument("--headless")
        chrome_options.add_argument("--no-sandbox")
        chrome_options.add_argument("--disable-dev-shm-usage")
        chrome_options.add_argument("--disable-gpu")
        chrome_options.add_argument("--window-size=1920,1080")
        chrome_options.add_argument(
            "user-agent=Mozilla/5.0 (Windows NT 10.0; Win64; x64) "
            "AppleWebKit/537.36 (KHTML, like Gecko) Chrome/120.0.0.0 Safari/537.36"
        )
        chrome_options.add_argument("--disable-blink-features=AutomationControlled")
        chrome_options.add_experimental_option("excludeSwitches", ["enable-automation"])
        chrome_options.add_experimental_option("useAutomationExtension", False)

        try:
            self.driver = webdriver.Chrome(options=chrome_options)
            self.driver.execute_cdp_cmd(
                "Page.addScriptToEvaluateOnNewDocument",
                {
                    "source": """
                        Object.defineProperty(navigator, 'webdriver', {
                            get: () => undefined
                        });
                    """
                },
            )
            logger.info("WebDriver initialized successfully")
        except Exception as e:
            logger.error(f"Failed to initialize WebDriver: {e}")
            raise

    def wait_for_element(self, selector, timeout=20, by=By.CSS_SELECTOR):
        """Wait for an element to be present and visible."""
        try:
            # First wait for presence
            element = WebDriverWait(self.driver, timeout).until(
                EC.presence_of_element_located((by, selector))
            )
            # Then wait for visibility
            WebDriverWait(self.driver, timeout).until(
                EC.visibility_of_element_located((by, selector))
            )
            return element
        except TimeoutException:
            logger.warning(f"Timeout waiting for element: {selector}")
            return None
        
    def extract_next_data(html_text: str) -> dict | None:
        """
        Pull the JSON sitting inside <script id="__NEXT_DATA__">…</script>
        and turn it into a Python dict.
        """
        m = re.search(
            r'<script[^>]+id="__NEXT_DATA__"[^>]*>(.*?)</script>',
            html_text,
            flags=re.S,
        )
        if not m:
            return None
        raw = html.unescape(m.group(1).strip())
        try:
            return json.loads(raw)
        except json.JSONDecodeError:
            return None
        
    

    def load_page(self, url, wait_selector=None, wait_time=20):
        """Load a page and wait for content to be ready."""
        try:
            logger.info(f"Loading page: {url}")
            self.driver.get(url)
            time.sleep(2)  # Initial wait for page load

            # Scroll in increments to trigger lazy loading
            last_height = self.driver.execute_script("return document.body.scrollHeight")
            scroll_attempts = 0
            max_scroll_attempts = 5  # Limit scroll attempts to prevent infinite loops
            
            while scroll_attempts < max_scroll_attempts:
                self.driver.execute_script("window.scrollTo(0, document.body.scrollHeight);")
                time.sleep(2)
                new_height = self.driver.execute_script("return document.body.scrollHeight")
                if new_height == last_height:
                    break
                last_height = new_height
                scroll_attempts += 1

            if wait_selector:
                # Try multiple times with increasing timeouts
                for timeout in [10, 20, 30]:
                    element = self.wait_for_element(wait_selector, timeout)
                    if element:
                        return self.driver.page_source
                    logger.warning(f"Retrying with longer timeout ({timeout}s) for selector: {wait_selector}")
            
            return self.driver.page_source
        except Exception as e:
            logger.error(f"Error loading {url}: {e}")
            return None

    def debug_save(self, filename, html):
        """Helper to save debug HTML if needed."""
        try:
            with open(filename, "w", encoding="utf-8") as f:
                f.write(html)
            logger.info(f"Saved debug HTML to {filename}")
        except Exception as e:
            logger.error(f"Error saving debug file {filename}: {e}")

    # ================== MALL INFO (Direct Page Loads) ==================
    def scrape_about_us(self):
        url = f"{self.base_url}/about-us"
        html = self.load_page(url)
        if not html:
            return
        soup = BeautifulSoup(html, "html.parser")
        container = soup.select_one(".section-content") or soup.select_one("#__next")
        if container:
            text = container.get_text(separator="\n", strip=True)
            self.data["mall_info"]["about"] = text
            logger.info("Scraped About Us info")

    def scrape_location(self):
        url = f"{self.base_url}/location"
        html = self.load_page(url)
        if not html:
            return
        soup = BeautifulSoup(html, "html.parser")
        container = soup.select_one("#__next main") or soup.select_one("#__next")
        if container:
            text = container.get_text(separator="\n", strip=True)
            self.data["mall_info"]["location"] = text
            logger.info("Scraped location info")

    def scrape_parking(self):
        url = f"{self.base_url}/parking"
        html = self.load_page(url)
        if not html:
            return
        soup = BeautifulSoup(html, "html.parser")
        page_title = soup.title.get_text(strip=True) if soup.title else ""
        text = soup.get_text(separator="\n", strip=True)
        self.data["mall_info"]["parking"] = f"{page_title}\n{text}"
        logger.info("Scraped parking info")

    def scrape_leasing(self):
        url = f"{self.base_url}/leasing-and-renting"
        html = self.load_page(url)
        if not html:
            return
        soup = BeautifulSoup(html, "html.parser")
        text = soup.get_text(separator="\n", strip=True)
        self.data["mall_info"]["leasing"] = text
        logger.info("Scraped leasing/renting info")

    # ================== HOME HAPPENINGS (Homepage) ==================
    def scrape_home_happenings(self):
        url = self.base_url
        html = self.load_page(url, wait_selector="div.Home_eventListContainer__e1Gdt")
        if not html:
            return
        soup = BeautifulSoup(html, "html.parser")
        container = soup.select_one("div.Home_eventListContainer__e1Gdt")
        if not container:
            logger.warning("No 'Home_eventListContainer__e1Gdt' found on homepage")
            return
        items = container.select("div.flex.flex-col.h-full.cursor-pointer")
        for it in items:
            try:
                title_elem = it.select_one("p.common_eventTitle__DFL3G")
                detail_spans = it.select("div.common_eventDetail__407n6 span")
                title = title_elem.get_text(strip=True) if title_elem else "Unknown"
                date = detail_spans[0].get_text(strip=True) if len(detail_spans) > 0 else ""
                venue = detail_spans[1].get_text(strip=True) if len(detail_spans) > 1 else ""
                event_data = {
                    "title": title,
                    "date": date,
                    "venue": venue,
                }
                self.data["home_happenings"].append(event_data)
            except Exception as e:
                logger.error(f"Error scraping a home happening item: {e}")
        logger.info("Found %d home happenings", len(self.data["home_happenings"]))
        
    def _card_to_item(self, card) -> dict:
        """
        Return {"name", "location", "detail_url"} for one shop card.
        Works even if the anchor or the onclick handler sits on a
        descendant element instead of `card` itself.
        """
        name = card.find_element(
            By.CSS_SELECTOR, "p[class*='shopName']"
        ).text.strip()
        location = card.find_element(
            By.CSS_SELECTOR, "p[class*='shopLocation']"
        ).text.strip()

        # ── 1) Any <a href> underneath the card that points to /shops/… ──
        detail_path = None
        try:
            a = card.find_element(
                By.XPATH,
                ".//a[contains(@href, '/shops/')]"
            )
            detail_path = a.get_attribute("href")
        except NoSuchElementException:
            pass

        # ── 2) Fallback: scan all onclick/onClick on card & children ──
        if not detail_path:
            for el in ([card] + card.find_elements(By.CSS_SELECTOR, "*[onclick], *[onClick]")):
                onclick = el.get_attribute("onclick") or el.get_attribute("onClick") or ""
                m = re.search(r"/shops/[^'\"\)]+", onclick)
                if m:
                    detail_path = m.group(0)
                    break

        # ── 3) Final fallback: take the very first <a> in the card ──
        if not detail_path:
            try:
                first_a = card.find_element(By.TAG_NAME, "a")
                detail_path = first_a.get_attribute("href")
            except NoSuchElementException:
                detail_path = None

        #── 4) Normalize to full URL ──
        detail_url = ""
        if detail_path:
            detail_url = detail_path
            if detail_url.startswith("/"):
                detail_url = f"{self.base_url}{detail_url}"

        print(f"[CARD] {name!r} → detail_url={detail_url}")

        return {"name": name, "location": location, "detail_url": detail_url}

    # ================== DINING (Example) ==================
    def extract_card_details(self, card_element, mode="auto"):
        """Extract detailed information from a card element. Mode: 'auto', 'modal', or 'page'."""
        details = {}
        try:
            # Get basic info
            name = card_element.find_element(By.CSS_SELECTOR, "p.shop_shopName___oote").text.strip()
            location = card_element.find_element(By.CSS_SELECTOR, "p.shop_shopLocationContainer__JwLEp span").text.strip()
            detail_url = None
            try:
                link = card_element.find_element(By.TAG_NAME, "a")
                detail_url = link.get_attribute("href")
            except NoSuchElementException:
                pass

            # Decide extraction mode
            if mode == "auto":
                if detail_url:
                    mode = "page"
                else:
                    mode = "modal"

            if mode == "page" and detail_url:
                # Save current URL to return after extraction
                main_url = self.driver.current_url
                try:
                    self.driver.get(detail_url)
                    time.sleep(2)
                    # Extract details from detail page
                    page_source = self.driver.page_source
                    soup = BeautifulSoup(page_source, "html.parser")
                    # Description
                    desc_elem = soup.select_one(".shopDescription__container, .shop_shopDescription__container")
                    if desc_elem:
                        details["description"] = desc_elem.get_text(strip=True)
                    # Opening hours
                    hours_elem = (
                        soup.select_one("div.shop_shopHours__text")
                        or soup.select_one("div[class*='shopHours']")
                        or soup.find(string=re.compile(r"(Mon|星期).*:\d{2}"))
                    )
                    if hours_elem:
                        details["opening_hours"] = hours_elem.get_text(strip=True)
                    # Phone number
                    phone_elem = soup.find("a", href=lambda h: h and h.startswith("tel:"))
                    if phone_elem:
                        details["phone"] = phone_elem.get_text(strip=True)
                    # Social links
                    for a in soup.find_all("a", href=True):
                        href = a["href"]
                    if "facebook.com" in href and not details["facebook"]:
                        details["facebook"] = href
                    elif "instagram.com" in href and not details["instagram"]:
                        details["instagram"] = href
                except Exception as e:
                    logger.error(f"Error extracting details from detail page for {name}: {e}")
                finally:
                    self.driver.get(main_url)
                    time.sleep(1)
            elif mode == "modal":
                try:
                    card_element.click()
                    time.sleep(2)
                    modal = self.wait_for_element("div.modal-content", timeout=10)
                    if modal:
                        # Description
                        try:
                            desc_elem = modal.find_element(By.CSS_SELECTOR, "div.shop_shopDescription__container")
                            if desc_elem:
                                details["description"] = desc_elem.text.strip()
                        except NoSuchElementException:
                            pass
                        # Social links
                        try:
                            social_links = modal.find_elements(By.CSS_SELECTOR, "a[href*='instagram.com'], a[href*='facebook.com']")
                            for link in social_links:
                                href = link.get_attribute("href")
                                if "instagram.com" in href:
                                    details["instagram"] = href
                                elif "facebook.com" in href:
                                    details["facebook"] = href
                        except NoSuchElementException:
                            pass
                        # Opening hours
                        try:
                            hours_text = None
                            hours_selectors = [
                                "div.shop_shopHours__container",
                                "div.shop_shopHours__text",
                                "div.shop_shopHours",
                                "div[class*='shopHours']",
                                "div[class*='opening-hours']"
                            ]
                            for selector in hours_selectors:
                                try:
                                    hours_elem = modal.find_element(By.CSS_SELECTOR, selector)
                                    if hours_elem and hours_elem.text.strip():
                                        hours_text = hours_elem.text.strip()
                                        break
                                except NoSuchElementException:
                                    continue
                            if not hours_text:
                                try:
                                    all_text = modal.text
                                    import re
                                    match = re.search(r'(Monday[^\n]+\d{2}:\d{2}[^\n]*)', all_text)
                                    if match:
                                        hours_text = match.group(1)
                                except Exception as e:
                                    logger.error(f"Regex fallback for opening hours failed: {e}")
                            if hours_text:
                                details["opening_hours"] = hours_text
                                logger.info(f"Found opening hours for {name}: {hours_text}")
                            else:
                                logger.warning(f"No opening hours found for {name} using any selector or pattern")
                        except Exception as e:
                            logger.error(f"Error extracting opening hours for {name}: {e}")
                        # Phone number
                        try:
                            phone = None
                            try:
                                tel_link = modal.find_element(By.CSS_SELECTOR, "a[href^='tel']")
                                phone = tel_link.text.strip()
                            except NoSuchElementException:
                                import re
                                all_text = modal.text
                                match = re.search(r'(\d{4} \d{4})', all_text)
                                if match:
                                    phone = match.group(1)
                            if phone:
                                details["phone"] = phone
                                logger.info(f"Found phone for {name}: {phone}")
                            else:
                                logger.warning(f"No phone found for {name}")
                        except Exception as e:
                            logger.error(f"Error extracting phone for {name}: {e}")
                        # Close modal
                        try:
                            close_btn = modal.find_element(By.CSS_SELECTOR, "button.close")
                            if close_btn:
                                close_btn.click()
                                time.sleep(1)
                        except NoSuchElementException:
                            pass
                except Exception as e:
                    logger.error(f"Error extracting details from modal for {name}: {e}")
            # Always return the basic info plus any additional details we found
            return {
                "name": name,
                "location": location,
                "detail_url": detail_url,
                **details
            }
        except Exception as e:
            logger.error(f"Error extracting card details: {e}")
            return None

    def scrape_dining(self):
        cats = gql("{findManyShopCategory(where:{categoryType:{equals:DINING}}){id}}")
        for c in cats.get("findManyShopCategory", []):
            shops = gql(
                """
                query($cid:Int!){
                    findManyShop(where:{shopCategoryId:{equals:$cid}}, take:1000){
                        nameEn nameTc addressEn addressTc phoneNumber
                        displayOpeningHoursEn displayOpeningHoursTc
                        facebookUrl instagramUrl websiteUrl passcode
                    }
                }
                """,
                {"cid": c["id"]},
                headers=self.headers,
            ).get("findManyShop", [])

            for shop in shops:
                item = {
                    "name": shop.get("nameEn") or shop.get("nameTc", ""),
                    "location": shop.get("addressEn") or shop.get("addressTc", ""),
                    "detail_url": f"{self.base_url}/shops/{shop['passcode']}",
                    "phone": shop.get("phoneNumber", ""),
                    "opening_hours": shop.get("displayOpeningHoursEn") or shop.get("displayOpeningHoursTc", ""),
                    "facebook": shop.get("facebookUrl", ""),
                    "instagram": shop.get("instagramUrl", ""),
                    "website": shop.get("websiteUrl", ""),
                }
                self.data["dining"].append(item)

        logger.info("Dining scraped via GraphQL → %d entries", len(self.data["dining"]))


    def scrape_shopping(self):
<<<<<<< HEAD
        cats = gql("{findManyShopCategory(where:{categoryType:{equals:SHOP}}){id}}")
        for c in cats.get("findManyShopCategory", []):
            shops = gql(
                """
                query($cid:Int!){
                    findManyShop(where:{shopCategoryId:{equals:$cid}}, take:1000){
                        nameEn nameTc addressEn addressTc phoneNumber
                        displayOpeningHoursEn displayOpeningHoursTc
                        facebookUrl instagramUrl websiteUrl passcode
                    }
                }
                """,
                {"cid": c["id"]},
                headers=self.headers,
            ).get("findManyShop", [])

            for shop in shops:
                item = {
                    "name": shop.get("nameEn") or shop.get("nameTc", ""),
                    "location": shop.get("addressEn") or shop.get("addressTc", ""),
                    "detail_url": f"{self.base_url}/shops/{shop['passcode']}",
                    "phone": shop.get("phoneNumber", ""),
                    "opening_hours": shop.get("displayOpeningHoursEn") or shop.get("displayOpeningHoursTc", ""),
                    "facebook": shop.get("facebookUrl", ""),
                    "instagram": shop.get("instagramUrl", ""),
                    "website": shop.get("websiteUrl", ""),
                }
                self.data["shopping"].append(item)

        logger.info("Shopping scraped via GraphQL → %d entries", len(self.data["shopping"]))
=======
        """Scrape the SHOP category without relying on Selenium clicks."""
        url = f"{self.base_url}/shops/SHOP"
        blob = next_blob(url, self.headers)
        shops = blob.get("props", {}).get("pageProps", {}).get("shops", [])

        for shop in shops:
            item = {
                "name":     shop.get("name"),
                "location": shop.get("location"),
                "detail_url": f"{self.base_url}/shops/{shop['slug']}",
                **{k: shop.get("meta", {}).get(k, "") for k in ("tel", "openingHours", "facebook", "instagram", "website")}
            }

            if not any(item[k] for k in ("openingHours", "facebook", "instagram", "website")):
                sub = next_blob(item["detail_url"], self.headers)
                meta = (sub.get("props", {}).get("pageProps", {}).get("meta", {}))
                for k, v in meta.items():
                    if v and not item.get(k):
                        item[k] = v

            item["opening_hours"] = item.pop("openingHours", "")
            item["phone"] = item.pop("tel", "")
            self.data["shopping"].append(item)

        logger.info("Shopping scraped → %d entries (no clicks!)", len(self.data["shopping"]))
>>>>>>> 23fc92d6

    def scrape_events(self):
        url = f"{self.base_url}/events/ALL"
        self.load_page(url, wait_selector="div.event_eventListContainer__WCXZm")
        card_elems = self.driver.find_elements(
            By.CSS_SELECTOR, "div.common_shopContainer__OJfK6.cursor-pointer"
        )

        for card in card_elems:
            try:
                title = card.find_element(
                     By.CSS_SELECTOR, "p.text-gold-primary.break-words"
                 ).text.strip()
                detail_spans = card.find_elements(
                     By.CSS_SELECTOR, "div.common_shopDescriptionContainer__gVqQN.space-y-2 span"
                )
                date = detail_spans[0].text.strip() if detail_spans else ""
                venue = detail_spans[1].text.strip() if len(detail_spans) > 1 else ""
                self.data["events"].append({"title": title, "date": date, "venue": venue})
            except Exception as e:
                logger.error(f"[EVENTS] card parse failed: {e}")

        logger.info("Events scraped → %d entries", len(self.data["events"]))

    def scrape_play(self):
<<<<<<< HEAD
        cats = gql("{findManyShopCategory(where:{categoryType:{equals:PLAY}}){id}}")
        for c in cats.get("findManyShopCategory", []):
            shops = gql(
                """
                query($cid:Int!){
                    findManyShop(where:{shopCategoryId:{equals:$cid}}, take:1000){
                        nameEn nameTc addressEn addressTc phoneNumber
                        displayOpeningHoursEn displayOpeningHoursTc
                        facebookUrl instagramUrl websiteUrl passcode
                    }
                }
                """,
                {"cid": c["id"]},
                headers=self.headers,
            ).get("findManyShop", [])

            for shop in shops:
                item = {
                    "name": shop.get("nameEn") or shop.get("nameTc", ""),
                    "location": shop.get("addressEn") or shop.get("addressTc", ""),
                    "detail_url": f"{self.base_url}/shops/{shop['passcode']}",
                    "phone": shop.get("phoneNumber", ""),
                    "opening_hours": shop.get("displayOpeningHoursEn") or shop.get("displayOpeningHoursTc", ""),
                    "facebook": shop.get("facebookUrl", ""),
                    "instagram": shop.get("instagramUrl", ""),
                    "website": shop.get("websiteUrl", ""),
                }
                self.data["play"].append(item)

        logger.info("Play scraped via GraphQL → %d entries", len(self.data["play"]))
=======
        url = f"{self.base_url}/shops/PLAY"
        blob = next_blob(url, self.headers)
        shops = blob.get("props", {}).get("pageProps", {}).get("shops", [])

        for shop in shops:
            item = {
                "name":     shop.get("name"),
                "location": shop.get("location"),
                "detail_url": f"{self.base_url}/shops/{shop['slug']}",
                **{k: shop.get("meta", {}).get(k, "") for k in ("tel", "openingHours", "facebook", "instagram", "website")}
            }

            if not any(item[k] for k in ("openingHours", "facebook", "instagram", "website")):
                sub = next_blob(item["detail_url"], self.headers)
                meta = (sub.get("props", {}).get("pageProps", {}).get("meta", {}))
                for k, v in meta.items():
                    if v and not item.get(k):
                        item[k] = v

            item["opening_hours"] = item.pop("openingHours", "")
            item["phone"] = item.pop("tel", "")
            self.data["play"].append(item)

        logger.info("Play scraped → %d entries (no clicks!)", len(self.data["play"]))
>>>>>>> 23fc92d6

    # ================== Facebook Page ==================
    def scrape_facebook_page(self, shop, fb_url):
        logger.info(f"Attempting to load Facebook page for {shop['name']}: {fb_url}")
        try:
            r = requests.get(fb_url, timeout=10)
            if r.status_code == 200:
                fb_soup = BeautifulSoup(r.text, "html.parser")
                fb_title = fb_soup.title.get_text(strip=True) if fb_soup.title else ""
                shop["facebook_page_title"] = fb_title
                logger.info("Got FB page title for %s: %s", shop["name"], fb_title)
            else:
                logger.warning(f"FB request returned status {r.status_code}")
        except Exception as e:
            logger.warning(f"Failed to load FB page for {shop['name']}: {e}")

    # ================== SERP API: Detailed Google Maps ==================
    def serp_google_reviews(self, query):
        """
        Use the 'google_maps' engine from SerpAPI to retrieve more structured data
        like rating, total reviews, website, etc.
        """
        if not self.serpapi_key:
            return {"error": "No SERP API key in environment; skipping real search."}

        logger.info(f"Searching Google Maps for '{query}' with SerpAPI ...")
        params = {
            "engine": "google_maps",
            "q": query,
            "type": "search",
            "hl": "en",
            "google_domain": "google.com.hk",
            "gl": "hk",
            "api_key": self.serpapi_key,
        }
        try:
            search = GoogleSearch(params)
            results = search.get_dict()

            place_results = results.get("place_results") or results.get("local_results", [])
            if not place_results:
                return {"message": "(No place_results found)"}

            place = place_results[0]
            rating = place.get("rating")
            reviews_count = place.get("reviews")
            address = place.get("address", "")
            phone = place.get("phone", "")
            website = place.get("website", "")

            review_data = {
                "rating": rating,
                "reviews_count": reviews_count,
                "address": address,
                "phone": phone,
                "website": website,
                "serpapi_link": results.get("search_metadata", {}).get("google_maps_url", ""),
            }
            return review_data

        except Exception as e:
            logger.error(f"SERP API error: {e}")
            return {"error": str(e)}

    # ================== SERP API: Extra Normal Google Search ==================
    def serpapi_extra_google_info(self, query):
        """
        Use the 'google' engine to do a normal Google search for the restaurant,
        potentially finding star dishes, cuisine type, menu links, or
        other knowledge panel info.
        """
        if not self.serpapi_key:
            return {"message": "No SERP API key in environment; skipping extra google info"}

        logger.info(f"Doing normal Google search for '{query}' ...")
        params = {
            "engine": "google",
            "q": query,
            "gl": "hk",
            "google_domain": "google.com.hk",
            "api_key": self.serpapi_key,
        }
        try:
            search = GoogleSearch(params)
            results = search.get_dict()
        except Exception as e:
            logger.error(f"SERP API error (google engine): {e}")
            return {"error": str(e)}

        info_data = {}
        # Possibly parse knowledge panel if present
        knowledge_graph = results.get("knowledge_graph", {})
        if knowledge_graph:
            info_data["kg_title"] = knowledge_graph.get("title")
            info_data["kg_type"] = knowledge_graph.get("type")
            info_data["kg_description"] = knowledge_graph.get("description")
            info_data["kg_menu_link"] = knowledge_graph.get("menu")
            info_data["kg_website"] = knowledge_graph.get("website")
            # Some knowledge panels show "reviews" or "serves_dishes"
            info_data["kg_reviews"] = knowledge_graph.get("reviews")
            info_data["kg_cuisines"] = knowledge_graph.get("serves_cuisine")

        # Also check top organic results
        organic_results = results.get("organic_results", [])
        if organic_results:
            # e.g. store snippet from the first result
            info_data["top_snippet"] = organic_results[0].get("snippet", "")

        return info_data

    # ================== MAIN ==================
    def scrape_all(self):
        try:
            logger.info("Starting full scrape of D2 Place")
            
            # Scrape mall info
            self.scrape_about_us()
            self.scrape_location()
            self.scrape_parking()
            self.scrape_leasing()
            
            # Scrape dynamic content
            self.scrape_home_happenings()
            self.scrape_dining()
            self.scrape_shopping()
            self.scrape_events()
            self.scrape_play()
            
            # 7) Google Maps + Normal Google search for each dining shop
            for shop in self.data["dining"]:
                # A) Google Maps details
                logger.info(f"Fetching detailed Google reviews for '{shop['name']}' ...")
                shop["google_review_data"] = self.serp_google_reviews(shop["name"])

                # B) Extra normal Google info
                # e.g. "Thai-ger D2 Place HK menu" or just "Thai-ger D2 Place HK"
                normal_query = f"{shop['name']} D2 Place HK menu"
                logger.info(f"Fetching extra Google info for '{normal_query}' ...")
                shop["extra_google_info"] = self.serpapi_extra_google_info(normal_query)

            self.save_data()
            logger.info("Full scrape completed successfully")
        except Exception as e:
            logger.error(f"Error during full scrape: {e}")
            self.save_data()
        except KeyboardInterrupt:
            logger.warning("Interrupted by user → saving partial data…")
            self.save_data()
            raise
        finally:
            self.driver.quit()
            logger.info("WebDriver closed")

    def save_data(self):
        """Save scraped data to JSON file."""
        try:
            with open("d2place_data.json", "w", encoding="utf-8") as f:
                json.dump(self.data, f, ensure_ascii=False, indent=2)
            logger.info("Data saved to d2place_data.json")
            stats = {
                "happenings": len(self.data["home_happenings"]),
                "dining": len(self.data["dining"]),
                "shopping": len(self.data["shopping"]),
                "events": len(self.data["events"]),
                "play": len(self.data["play"]),
            }
            logger.info(f"Scraped data statistics: {stats}")
        except Exception as e:
            logger.error(f"Error saving data: {e}")


if __name__ == "__main__":
    logging.basicConfig(
        filename='scraper_schedule.log',
        level=logging.INFO,
        format='%(asctime)s %(levelname)s %(message)s'
    )
    logger = logging.getLogger(__name__)

    scraper = D2PlaceScraper()

    scheduler = BlockingScheduler(timezone="Asia/Hong_Kong")
    
    scraper.scrape_all()
    
    # run once a week: every Monday at 02:00
    scheduler.add_job(
        scraper.scrape_all,
        trigger='cron',
        day_of_week='mon',
        hour=2,
        minute=0,
        id='weekly_d2_scrape'
    )

    logger.info("Starting weekly scraper job (every Monday at 02:00 HK time)")
    try:
        scheduler.start()
    except (KeyboardInterrupt, SystemExit):
        logger.info("Shutting down scheduler")
        scheduler.shutdown()<|MERGE_RESOLUTION|>--- conflicted
+++ resolved
@@ -638,7 +638,7 @@
 
 
     def scrape_shopping(self):
-<<<<<<< HEAD
+        rrwhfw-codex/fix-web-scraper-issue-with-clicking-cards
         cats = gql("{findManyShopCategory(where:{categoryType:{equals:SHOP}}){id}}")
         for c in cats.get("findManyShopCategory", []):
             shops = gql(
@@ -669,33 +669,7 @@
                 self.data["shopping"].append(item)
 
         logger.info("Shopping scraped via GraphQL → %d entries", len(self.data["shopping"]))
-=======
-        """Scrape the SHOP category without relying on Selenium clicks."""
-        url = f"{self.base_url}/shops/SHOP"
-        blob = next_blob(url, self.headers)
-        shops = blob.get("props", {}).get("pageProps", {}).get("shops", [])
-
-        for shop in shops:
-            item = {
-                "name":     shop.get("name"),
-                "location": shop.get("location"),
-                "detail_url": f"{self.base_url}/shops/{shop['slug']}",
-                **{k: shop.get("meta", {}).get(k, "") for k in ("tel", "openingHours", "facebook", "instagram", "website")}
-            }
-
-            if not any(item[k] for k in ("openingHours", "facebook", "instagram", "website")):
-                sub = next_blob(item["detail_url"], self.headers)
-                meta = (sub.get("props", {}).get("pageProps", {}).get("meta", {}))
-                for k, v in meta.items():
-                    if v and not item.get(k):
-                        item[k] = v
-
-            item["opening_hours"] = item.pop("openingHours", "")
-            item["phone"] = item.pop("tel", "")
-            self.data["shopping"].append(item)
-
-        logger.info("Shopping scraped → %d entries (no clicks!)", len(self.data["shopping"]))
->>>>>>> 23fc92d6
+
 
     def scrape_events(self):
         url = f"{self.base_url}/events/ALL"
@@ -721,7 +695,7 @@
         logger.info("Events scraped → %d entries", len(self.data["events"]))
 
     def scrape_play(self):
-<<<<<<< HEAD
+        rrwhfw-codex/fix-web-scraper-issue-with-clicking-cards
         cats = gql("{findManyShopCategory(where:{categoryType:{equals:PLAY}}){id}}")
         for c in cats.get("findManyShopCategory", []):
             shops = gql(
@@ -752,32 +726,7 @@
                 self.data["play"].append(item)
 
         logger.info("Play scraped via GraphQL → %d entries", len(self.data["play"]))
-=======
-        url = f"{self.base_url}/shops/PLAY"
-        blob = next_blob(url, self.headers)
-        shops = blob.get("props", {}).get("pageProps", {}).get("shops", [])
-
-        for shop in shops:
-            item = {
-                "name":     shop.get("name"),
-                "location": shop.get("location"),
-                "detail_url": f"{self.base_url}/shops/{shop['slug']}",
-                **{k: shop.get("meta", {}).get(k, "") for k in ("tel", "openingHours", "facebook", "instagram", "website")}
-            }
-
-            if not any(item[k] for k in ("openingHours", "facebook", "instagram", "website")):
-                sub = next_blob(item["detail_url"], self.headers)
-                meta = (sub.get("props", {}).get("pageProps", {}).get("meta", {}))
-                for k, v in meta.items():
-                    if v and not item.get(k):
-                        item[k] = v
-
-            item["opening_hours"] = item.pop("openingHours", "")
-            item["phone"] = item.pop("tel", "")
-            self.data["play"].append(item)
-
-        logger.info("Play scraped → %d entries (no clicks!)", len(self.data["play"]))
->>>>>>> 23fc92d6
+
 
     # ================== Facebook Page ==================
     def scrape_facebook_page(self, shop, fb_url):
